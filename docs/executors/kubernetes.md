# The Kubernetes executor (**EXPERIMENTAL**)

GitLab Runner can use Kubernetes to run builds on a kubernetes cluster. This is
possible with the use of the **Kubernetes** executor.

The **Kubernetes** executor, when used with GitLab CI, connects to the Kubernetes
API in the cluster creating a Pod for each GitLab CI Job. This Pod is made
up of, at the very least, a build container, there will
then be additional containers, one for each `service` defined by the GitLab CI
yaml. The names for these containers are as follows:

- The build container is `build`
- The services containers are `svc-X` where `X` is `[0-9]+`

---

<!-- START doctoc generated TOC please keep comment here to allow auto update -->
<!-- DON'T EDIT THIS SECTION, INSTEAD RE-RUN doctoc TO UPDATE -->

<!-- END doctoc generated TOC please keep comment here to allow auto update -->

## Workflow

The Kubernetes executor divides the build into multiple steps:

1. **Prepare**: Create the Pod against the Kubernetes Cluster.
	This creates the containers required for the build and services to run.
1. **Pre-build**: Clone, restore cache and download artifacts from previous
   stages. This is run on a special container as part of the pod.
1. **Build**: User build.
1. **Post-build**: Create cache, upload artifacts to GitLab. This also uses
   the special container as part of the pod.

## Connecting to the Kubernetes API

The following options are provided, which allow you to connect to the Kubernetes API:

- `host`: Optional Kubernetes apiserver host URL (auto-discovery attempted if not specified)
- `cert_file`: Optional Kubernetes apiserver user auth certificate
- `key_file`: Optional Kubernetes apiserver user auth private key
- `ca_file`: Optional Kubernetes apiserver ca certificate

The user account provided must have permission to create, list and attach to pods in
the specified namespace in order to function.

If you are running the GitLab CI Runner within the Kubernetes cluster you can omit
all of the above fields to have the Runner auto-discovery the Kubernetes API. This
is the recommended approach.

If you are running it externally to the Cluster then you will need to set each
of these keywords and make sure that the Runner has access to the Kubernetes API
on the cluster.

## The keywords

The following keywords help to define the behaviour of the Runner within kubernetes:

- `namespace`: Namespace to run Kubernetes Pods in
- `privileged`: Run containers with the privileged flag
- `cpu_limit`: The CPU allocation given to build containers
- `memory_limit`: The amount of memory allocated to build containers
- `service_cpu_limit`: The CPU allocation given to build service containers
- `service_memory_limit`: The amount of memory allocated to build service containers
- `helper_cpu_limit`: The CPU allocation given to build helper containers
- `helper_memory_limit`: The amount of memory allocated to build helper containers
- `cpu_request`: The CPU allocation requested for build containers
- `memory_request`: The amount of memory requested from build containers
- `service_cpu_request`: The CPU allocation requested for build service containers
- `service_memory_request`: The amount of memory requested for build service containers
- `helper_cpu_request`: The CPU allocation requested for build helper containers
- `helper_memory_request`: The amount of memory requested for build helper containers
- `pull_policy`: specify the image pull policy: never, if-not-present, always. The cluster default will be used if not set.
- `node_selector`: A `table` of `key=value` pairs of `string=string`. Setting this limits the creation of pods to kubernetes nodes matching all the `key=value` pairs
- `helper_imager`: [ADVANCED] Override the default helper image used to clone repos and upload artifacts
- `terminationGracePeriodSeconds`: Duration after the processes running in the pod are sent a termination signal and the time when the processes are forcibly halted with a kill signal

The following keywords for resource limits are deprecated, please use the new ones above:

- `cpus`: The CPU allocation given to build containers
- `memory`: The amount of memory allocated to build containers
- `service_cpus`: The CPU allocation given to build service containers
- `service_memory`: The amount of memory allocated to build service containers
- `helper_cpus`: The CPU allocation given to build helper containers
- `helper_memory`: The amount of memory allocated to build helper containers
<<<<<<< HEAD
- `pull_policy`: specify the image pull policy: never, if-not-present, always. The cluster default will be used if not set.
- `node_selector`: A `table` of `key=value` pairs of `string=string`. Setting this limits the creation of pods to kubernetes nodes matching all the `key=value` pairs
- `helper_imager`: [ADVANCED] Override the default helper image used to clone repos and upload artifacts
- `terminationGracePeriodSeconds`: Duration after the processes running in the pod are sent a termination signal and the time when the processes are forcibly halted with a kill signal
- `poll_interval`: How frequently, in seconds, the runner will poll the Kubernetes pod it has just created to check its status. [Default: 3]
- `poll_timeout`: The amount of time, in seconds, that needs to pass before the runner will timeout attempting to connect to the container it has just created (useful for queueing more builds that the cluster can handle at a time) [Default: 180]
=======
>>>>>>> 8eafd332

## Define keywords in the config toml

Each of the keywords can be defined in the `config.toml` for the gitlab runner.

Here is an example `config.toml`:

```toml
concurrent = 4

[[runners]]
  name = "Kubernetes Runner"
  url = "https://gitlab.com/ci"
  token = "......"
  executor = "kubernetes"
  [runners.kubernetes]
    host = "https://45.67.34.123:4892"
    cert_file = "/etc/ssl/kubernetes/api.crt"
    key_file = "/etc/ssl/kubernetes/api.key"
    ca_file = "/etc/ssl/kubernetes/ca.crt"
    namespace = "gitlab"
    privileged = true
<<<<<<< HEAD
    cpus = "1"
    memory = "1Gi"
    service_cpus = "1"
    service_memory = "1Gi"
    helper_cpus = "500m"
    helper_memory = "100Mi"
    poll_interval = 5
    poll_timeout = 3600
=======
    cpu_limit = "1"
    memory_limit = "1Gi"
    service_cpu_limit = "1"
    service_memory_limit = "1Gi"
    helper_cpu_limi = "500m"
    helper_memory_limit = "100Mi"
>>>>>>> 8eafd332
    [runners.kubernetes.node_selector]
      gitlab = "true"
```

## Using Docker in your builds

There are a couple of caveats when using docker in your builds while running on
a kubernetes cluster. Most of these issues are already discussed in the
**Using Docker Images** and **Using Docker Build** sections of the gitlab-ci
documentation but it is worth it to revisit them here as you might run into
some slightly different things when running this on your cluster.

### Exposing `/var/run/docker.sock`
Exposing your host's `/var/run/docker.sock` into your build container brings the
same risks with it as always. That node's containers are accessible from the
build container and depending if you are running builds in the same cluster as
your production containers it might not be wise to do that.

> **Note**:
Pods are not yet able to be scheduled to nodes with certain labels like
`role=build` using the `nodeSelector` field in the `PodSpec`, the only separation
between build pods and the rest of the system is by namespace.

### Using `docker:dind`
Running the `docker:dind` also known as the `docker-in-docker` image is also
possible but sadly needs the containers to be run in privileged mode.
If you're willing to take that risk other problems will arise that might not
seem as straight forward at first glance. Because the docker daemon is started
as a `service` usually in your `.gitlab-ci.yaml` it will be run as a separate
container in your pod. Basically containers in pods only share volumes assigned
to them and an IP address by wich they can reach each other using `localhost`.
`/var/run/docker.sock` is not shared by the `docker:dind` container and the `docker`
binary tries to use it by default. To overwrite this and make the client use tcp
to contact the docker daemon in the other container be sure to include
`DOCKER_HOST=tcp://localhost:2375` in your environment variables of the build container.

### Not supplying git
Do *not* try to use an image that doesn't supply git and add the `GIT_STRATEGY=none`
environment variable for a job that you think doesn't need to do a fetch or clone.
Because pods are ephemeral and do not keep state of previously run jobs your
checked out code will not exist in both the build and the docker service container. 
Error's you might run into are things like `could not find git binary` and
the docker service complaining that it cannot follow some symlinks into your
build context because of the missing code.

### Resource separation
In both the `docker:dind` and `/var/run/docker.sock` cases the docker daemon
has access to the underlying kernel of the host machine. This means that any
`limits` that had been set in the pod will not work when building docker images.
The docker daemon will report the full capacity of the node regardless of
the limits imposed on the docker build containers spawned by kubernetes.<|MERGE_RESOLUTION|>--- conflicted
+++ resolved
@@ -73,6 +73,8 @@
 - `node_selector`: A `table` of `key=value` pairs of `string=string`. Setting this limits the creation of pods to kubernetes nodes matching all the `key=value` pairs
 - `helper_imager`: [ADVANCED] Override the default helper image used to clone repos and upload artifacts
 - `terminationGracePeriodSeconds`: Duration after the processes running in the pod are sent a termination signal and the time when the processes are forcibly halted with a kill signal
+- `poll_interval`: How frequently, in seconds, the runner will poll the Kubernetes pod it has just created to check its status. [Default: 3]
+- `poll_timeout`: The amount of time, in seconds, that needs to pass before the runner will timeout attempting to connect to the container it has just created (useful for queueing more builds that the cluster can handle at a time) [Default: 180]
 
 The following keywords for resource limits are deprecated, please use the new ones above:
 
@@ -82,15 +84,6 @@
 - `service_memory`: The amount of memory allocated to build service containers
 - `helper_cpus`: The CPU allocation given to build helper containers
 - `helper_memory`: The amount of memory allocated to build helper containers
-<<<<<<< HEAD
-- `pull_policy`: specify the image pull policy: never, if-not-present, always. The cluster default will be used if not set.
-- `node_selector`: A `table` of `key=value` pairs of `string=string`. Setting this limits the creation of pods to kubernetes nodes matching all the `key=value` pairs
-- `helper_imager`: [ADVANCED] Override the default helper image used to clone repos and upload artifacts
-- `terminationGracePeriodSeconds`: Duration after the processes running in the pod are sent a termination signal and the time when the processes are forcibly halted with a kill signal
-- `poll_interval`: How frequently, in seconds, the runner will poll the Kubernetes pod it has just created to check its status. [Default: 3]
-- `poll_timeout`: The amount of time, in seconds, that needs to pass before the runner will timeout attempting to connect to the container it has just created (useful for queueing more builds that the cluster can handle at a time) [Default: 180]
-=======
->>>>>>> 8eafd332
 
 ## Define keywords in the config toml
 
@@ -113,23 +106,14 @@
     ca_file = "/etc/ssl/kubernetes/ca.crt"
     namespace = "gitlab"
     privileged = true
-<<<<<<< HEAD
-    cpus = "1"
-    memory = "1Gi"
-    service_cpus = "1"
-    service_memory = "1Gi"
-    helper_cpus = "500m"
-    helper_memory = "100Mi"
-    poll_interval = 5
-    poll_timeout = 3600
-=======
     cpu_limit = "1"
     memory_limit = "1Gi"
     service_cpu_limit = "1"
     service_memory_limit = "1Gi"
-    helper_cpu_limi = "500m"
+    helper_cpu_limit = "500m"
     helper_memory_limit = "100Mi"
->>>>>>> 8eafd332
+    poll_interval = 5
+    poll_timeout = 3600
     [runners.kubernetes.node_selector]
       gitlab = "true"
 ```
