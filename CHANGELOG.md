--- conflicted
+++ resolved
@@ -1,9 +1,6 @@
 v 1.2.0 (unreleased)
-<<<<<<< HEAD
 - Add `timeout` option for the `exec` command
-=======
 - Extend version information when using `--version` flag
->>>>>>> 3b4893c7
 - Make checkout quiet
 
 v 1.1.0
