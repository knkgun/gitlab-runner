package kubernetes

import (
	"encoding/json"
	"fmt"
	"regexp"
	"strings"

	"golang.org/x/net/context"
	"k8s.io/kubernetes/pkg/api"
	client "k8s.io/kubernetes/pkg/client/unversioned"
	"k8s.io/kubernetes/pkg/credentialprovider"

	"gitlab.com/gitlab-org/gitlab-ci-multi-runner/common"
	"gitlab.com/gitlab-org/gitlab-ci-multi-runner/executors"
)

var (
	executorOptions = executors.ExecutorOptions{
		SharedBuildsDir: false,
		Shell: common.ShellScriptInfo{
			Shell:         "bash",
			Type:          common.NormalShell,
			RunnerCommand: "/usr/bin/gitlab-runner-helper",
		},
		ShowHostname: true,
	}
)

type kubernetesOptions struct {
	Image    string   `json:"image"`
	Services []string `json:"services"`
}

type executor struct {
	executors.AbstractExecutor

	kubeClient  *client.Client
	pod         *api.Pod
	credentials *api.Secret
	options     *kubernetesOptions

	namespaceOverwrite      string
	serviceAccountOverwrite string
	buildLimits             api.ResourceList
	serviceLimits           api.ResourceList
	helperLimits            api.ResourceList
	buildRequests           api.ResourceList
	serviceRequests         api.ResourceList
	helperRequests          api.ResourceList
	pullPolicy              common.KubernetesPullPolicy
}

func (s *executor) setupResources() error {
	var err error

	// Limit
	if s.buildLimits, err = limits(s.Config.Kubernetes.CPULimit, s.Config.Kubernetes.MemoryLimit); err != nil {
		return fmt.Errorf("invalid build limits specified: %s", err.Error())
	}

	if s.serviceLimits, err = limits(s.Config.Kubernetes.ServiceCPULimit, s.Config.Kubernetes.ServiceMemoryLimit); err != nil {
		return fmt.Errorf("invalid service limits specified: %s", err.Error())
	}

	if s.helperLimits, err = limits(s.Config.Kubernetes.HelperCPULimit, s.Config.Kubernetes.HelperMemoryLimit); err != nil {
		return fmt.Errorf("invalid helper limits specified: %s", err.Error())
	}

	// Requests
	if s.buildRequests, err = limits(s.Config.Kubernetes.CPURequest, s.Config.Kubernetes.MemoryRequest); err != nil {
		return fmt.Errorf("invalid build requests specified: %s", err.Error())
	}

	if s.serviceRequests, err = limits(s.Config.Kubernetes.ServiceCPURequest, s.Config.Kubernetes.ServiceMemoryRequest); err != nil {
		return fmt.Errorf("invalid service requests specified: %s", err.Error())
	}

	if s.helperRequests, err = limits(s.Config.Kubernetes.HelperCPURequest, s.Config.Kubernetes.HelperMemoryRequest); err != nil {
		return fmt.Errorf("invalid helper requests specified: %s", err.Error())
	}
	return nil
}

func (s *executor) Prepare(options common.ExecutorPrepareOptions) (err error) {
	if err = s.AbstractExecutor.Prepare(options); err != nil {
		return err
	}

	if s.BuildShell.PassFile {
		return fmt.Errorf("kubernetes doesn't support shells that require script file")
	}

	if s.kubeClient, err = getKubeClient(options.Config.Kubernetes); err != nil {
		return fmt.Errorf("error connecting to Kubernetes: %s", err.Error())
	}

	if err = s.setupResources(); err != nil {
		return err
	}

	if s.pullPolicy, err = s.Config.Kubernetes.PullPolicy.Get(); err != nil {
		return err
	}

	if err = s.overwriteNamespace(options.Build); err != nil {
		return err
	}

	if err = s.overwriteServiceAccount(options.Build); err != nil {
		return err
	}

	s.prepareOptions(options.Build)

	if err = s.checkDefaults(); err != nil {
		return err
	}

	s.Println("Using Kubernetes executor with image", s.options.Image, "...")

	return nil
}

func (s *executor) Run(cmd common.ExecutorCommand) error {
	s.Debugln("Starting Kubernetes command...")

	if s.pod == nil {
		err := s.setupCredentials()
		if err != nil {
			return err
		}

		err = s.setupBuildPod()
		if err != nil {
			return err
		}
	}

	containerName := "build"
	if cmd.Predefined {
		containerName = "helper"
	}

	ctx, cancel := context.WithCancel(context.Background())
	defer cancel()

	select {
	case err := <-s.runInContainer(ctx, containerName, cmd.Script):
		if err != nil && strings.Contains(err.Error(), "executing in Docker Container") {
			return &common.BuildError{Inner: err}
		}
		return err

	case <-cmd.Context.Done():
		return fmt.Errorf("build aborted")
	}
}

func (s *executor) Cleanup() {
	if s.pod != nil {
		err := s.kubeClient.Pods(s.pod.Namespace).Delete(s.pod.Name, nil)
		if err != nil {
			s.Errorln(fmt.Sprintf("Error cleaning up pod: %s", err.Error()))
		}
	}
	if s.credentials != nil {
		err := s.kubeClient.Secrets(s.pod.Namespace).Delete(s.credentials.Name)
		if err != nil {
			s.Errorln(fmt.Sprintf("Error cleaning up secrets: %s", err.Error()))
		}
	}
	closeKubeClient(s.kubeClient)
	s.AbstractExecutor.Cleanup()
}

func (s *executor) buildContainer(name, image string, limits api.ResourceList, command ...string) api.Container {
	privileged := false
	if s.Config.Kubernetes != nil {
		privileged = s.Config.Kubernetes.Privileged
	}

	return api.Container{
		Name:            name,
		Image:           image,
		ImagePullPolicy: api.PullPolicy(s.pullPolicy),
		Command:         command,
		Env:             buildVariables(s.Build.GetAllVariables().PublicOrInternal()),
		Resources: api.ResourceRequirements{
			Limits: limits,
		},
		VolumeMounts: s.getVolumeMounts(),
		SecurityContext: &api.SecurityContext{
			Privileged: &privileged,
		},
		Stdin: true,
	}
}

func (s *executor) setupCredentials() error {
	authConfigs := make(map[string]credentialprovider.DockerConfigEntry)

	for _, credentials := range s.Build.Credentials {
		if credentials.Type != "registry" {
			continue
		}

		authConfigs[credentials.URL] = credentialprovider.DockerConfigEntry{
			Username: credentials.Username,
			Password: credentials.Password,
		}
	}

	if len(authConfigs) == 0 {
		return nil
	}

	dockerCfgContent, err := json.Marshal(authConfigs)
	if err != nil {
		return err
	}

	secret := api.Secret{}
	secret.GenerateName = s.Build.ProjectUniqueName()
	secret.Namespace = s.Config.Kubernetes.Namespace
	secret.Type = api.SecretTypeDockercfg
	secret.Data = map[string][]byte{}
	secret.Data[api.DockerConfigKey] = dockerCfgContent

	s.credentials, err = s.kubeClient.Secrets(s.Config.Kubernetes.Namespace).Create(&secret)
	if err != nil {
		return err
	}
	return nil
}

func (s *executor) setupBuildPod() error {
	services := make([]api.Container, len(s.options.Services))
	for i, image := range s.options.Services {
		resolvedImage := s.Build.GetAllVariables().ExpandValue(image)
		services[i] = s.buildContainer(fmt.Sprintf("svc-%d", i), resolvedImage, s.serviceLimits)
	}
	labels := make(map[string]string)
	for k, v := range s.Build.Runner.Kubernetes.PodLabels {
		labels[k] = s.Build.Variables.ExpandValue(v)
	}

	var imagePullSecrets []api.LocalObjectReference
	for _, imagePullSecret := range s.Config.Kubernetes.ImagePullSecrets {
		imagePullSecrets = append(imagePullSecrets, api.LocalObjectReference{Name: imagePullSecret})
	}

	if s.credentials != nil {
		imagePullSecrets = append(imagePullSecrets, api.LocalObjectReference{Name: s.credentials.Name})
	}

	buildImage := s.Build.GetAllVariables().ExpandValue(s.options.Image)
	pod, err := s.kubeClient.Pods(s.Config.Kubernetes.Namespace).Create(&api.Pod{
		ObjectMeta: api.ObjectMeta{
			GenerateName: s.Build.ProjectUniqueName(),
			Namespace:    s.Config.Kubernetes.Namespace,
			Labels:       labels,
		},
		Spec: api.PodSpec{
<<<<<<< HEAD
			// TODO use the pods template file
			Volumes:       s.getVolumes(),
			RestartPolicy: api.RestartPolicyNever,
			NodeSelector:  s.Config.Kubernetes.NodeSelector,
=======
			Volumes: []api.Volume{
				api.Volume{
					Name: "repo",
					VolumeSource: api.VolumeSource{
						EmptyDir: &api.EmptyDirVolumeSource{},
					},
				},
			},
			ServiceAccountName: s.Config.Kubernetes.ServiceAccount,
			RestartPolicy:      api.RestartPolicyNever,
			NodeSelector:       s.Config.Kubernetes.NodeSelector,
>>>>>>> 1e3d934a
			Containers: append([]api.Container{
				// TODO use the build and helper template here
				s.buildContainer("build", buildImage, s.buildLimits, s.BuildShell.DockerCommand...),
				s.buildContainer("helper", s.Config.Kubernetes.GetHelperImage(), s.helperLimits, s.BuildShell.DockerCommand...),
			}, services...),
			TerminationGracePeriodSeconds: &s.Config.Kubernetes.TerminationGracePeriodSeconds,
			ImagePullSecrets:              imagePullSecrets,
		},
	})
	if err != nil {
		return err
	}

	s.pod = pod

	return nil
}

func (s *executor) runInContainer(ctx context.Context, name, command string) <-chan error {
	errc := make(chan error, 1)
	go func() {
		defer close(errc)

		status, err := waitForPodRunning(ctx, s.kubeClient, s.pod, s.Trace, s.Config.Kubernetes)

		if err != nil {
			errc <- err
			return
		}

		if status != api.PodRunning {
			errc <- fmt.Errorf("pod failed to enter running state: %s", status)
			return
		}

		config, err := getKubeClientConfig(s.Config.Kubernetes)

		if err != nil {
			errc <- err
			return
		}

		exec := ExecOptions{
			PodName:       s.pod.Name,
			Namespace:     s.pod.Namespace,
			ContainerName: name,
			Command:       s.BuildShell.DockerCommand,
			In:            strings.NewReader(command),
			Out:           s.Trace,
			Err:           s.Trace,
			Stdin:         true,
			Config:        config,
			Client:        s.kubeClient,
			Executor:      &DefaultRemoteExecutor{},
		}

		errc <- exec.Run()
	}()

	return errc
}

func (s *executor) prepareOptions(job *common.Build) {
	s.options = &kubernetesOptions{}
	s.options.Image = job.Image.Name
	for _, service := range job.Services {
		serviceName := service.Name
		if serviceName == "" {
			continue
		}

		s.options.Services = append(s.options.Services, serviceName)
	}
}

// checkDefaults Defines the configuration for the Pod on Kubernetes
func (s *executor) checkDefaults() error {
	if s.options.Image == "" {
		if s.Config.Kubernetes.Image == "" {
			return fmt.Errorf("no image specified and no default set in config")
		}

		s.options.Image = s.Config.Kubernetes.Image
	}

	if s.Config.Kubernetes.Namespace == "" {
		s.Warningln("Namespace is empty, therefore assuming 'default'.")
		s.Config.Kubernetes.Namespace = "default"
	}

	s.Println("Using Kubernetes namespace:", s.Config.Kubernetes.Namespace)

	return nil
}

// overwriteNamespace checks for variable in order to overwrite the configured
// namespace, as long as it complies to validation regular-expression, when
// expression is empty the overwrite is disabled.
func (s *executor) overwriteNamespace(job *common.Build) error {
	if s.Config.Kubernetes.NamespaceOverwriteAllowed == "" {
		s.Debugln("Configuration entry 'namespace_overwrite_allowed' is empty, using configured namespace.")
		return nil
	}

	// looking for namespace overwrite variable, and expanding for interpolation
	s.namespaceOverwrite = job.Variables.Expand().Get("KUBERNETES_NAMESPACE_OVERWRITE")
	if s.namespaceOverwrite == "" {
		return nil
	}

	if err := overwriteRegexCheck(s.Config.Kubernetes.NamespaceOverwriteAllowed, s.namespaceOverwrite); err != nil {
		return err
	}

	s.Println("Overwritting configured namespace, from", s.Config.Kubernetes.Namespace, "to", s.namespaceOverwrite)
	s.Config.Kubernetes.Namespace = s.namespaceOverwrite

	return nil
}

// overwriteSercviceAccount checks for variable in order to overwrite the configured
// service account, as long as it complies to validation regular-expression, when
// expression is empty the overwrite is disabled.
func (s *executor) overwriteServiceAccount(job *common.Build) error {
	if s.Config.Kubernetes.ServiceAccountOverwriteAllowed == "" {
		s.Debugln("Configuration entry 'service_accunt_overwrite_allowed' is empty, disabling override.")
		return nil
	}

	s.serviceAccountOverwrite = job.Variables.Expand().Get("KUBERNETES_SERVICE_ACCOUNT_OVERWRITE")
	if s.serviceAccountOverwrite == "" {
		return nil
	}

	if err := overwriteRegexCheck(s.Config.Kubernetes.ServiceAccountOverwriteAllowed, s.serviceAccountOverwrite); err != nil {
		return err
	}

	s.Println("Overwritting configured ServiceAccount, from", s.Config.Kubernetes.ServiceAccount, "to", s.serviceAccountOverwrite)
	s.Config.Kubernetes.ServiceAccount = s.serviceAccountOverwrite

	return nil
}

//overwriteRegexCheck check if the regex provided for overwriting a config field matches the
//paramether provided, returns error if doesn't match
func overwriteRegexCheck(regex, value string) error {
	var err error
	var r *regexp.Regexp
	if r, err = regexp.Compile(regex); err != nil {
		return err
	}

	if match := r.MatchString(value); !match {
		return fmt.Errorf("Provided value %s does not match regex %s", value, regex)
	}
	return nil
}

func createFn() common.Executor {
	return &executor{
		AbstractExecutor: executors.AbstractExecutor{
			ExecutorOptions: executorOptions,
		},
	}
}

func featuresFn(features *common.FeaturesInfo) {
	features.Variables = true
	features.Image = true
	features.Services = true
	features.Artifacts = true
	features.Cache = true
}

func init() {
	common.RegisterExecutor("kubernetes", executors.DefaultExecutorProvider{
		Creator:         createFn,
		FeaturesUpdater: featuresFn,
	})
}<|MERGE_RESOLUTION|>--- conflicted
+++ resolved
@@ -262,24 +262,10 @@
 			Labels:       labels,
 		},
 		Spec: api.PodSpec{
-<<<<<<< HEAD
-			// TODO use the pods template file
-			Volumes:       s.getVolumes(),
-			RestartPolicy: api.RestartPolicyNever,
-			NodeSelector:  s.Config.Kubernetes.NodeSelector,
-=======
-			Volumes: []api.Volume{
-				api.Volume{
-					Name: "repo",
-					VolumeSource: api.VolumeSource{
-						EmptyDir: &api.EmptyDirVolumeSource{},
-					},
-				},
-			},
+			Volumes:            s.getVolumes(),
 			ServiceAccountName: s.Config.Kubernetes.ServiceAccount,
 			RestartPolicy:      api.RestartPolicyNever,
 			NodeSelector:       s.Config.Kubernetes.NodeSelector,
->>>>>>> 1e3d934a
 			Containers: append([]api.Container{
 				// TODO use the build and helper template here
 				s.buildContainer("build", buildImage, s.buildLimits, s.BuildShell.DockerCommand...),
