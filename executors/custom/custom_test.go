package custom

import (
	"bytes"
	"context"
	"fmt"
	"io"
	"os"
	"path/filepath"
	"runtime"
	"strings"
	"testing"

	"github.com/pkg/errors"
	"github.com/stretchr/testify/assert"
	"github.com/stretchr/testify/mock"
	"github.com/stretchr/testify/require"

	"gitlab.com/gitlab-org/gitlab-runner/common"
	"gitlab.com/gitlab-org/gitlab-runner/executors/custom/command"
	"gitlab.com/gitlab-org/gitlab-runner/helpers/process"
)

type executorTestCase struct {
	config common.RunnerConfig

	commandStdoutContent string
	commandStderrContent string
	commandErr           error

	doNotMockCommandFactory bool

	adjustExecutor func(t *testing.T, e *executor)

	assertBuild          func(t *testing.T, b *common.Build)
	assertCommandFactory func(t *testing.T, tt executorTestCase, ctx context.Context, executable string, args []string, options process.CommandOptions)
	assertOutput         func(t *testing.T, output string)
	expectedError        string
}

func getRunnerConfig(custom *common.CustomConfig) common.RunnerConfig {
	rc := common.RunnerConfig{
		RunnerCredentials: common.RunnerCredentials{
			Token: "RuNnErToKeN",
		},
		RunnerSettings: common.RunnerSettings{
			BuildsDir: "/builds",
			CacheDir:  "/cache",
			Shell:     "bash",
		},
	}

	if custom != nil {
		rc.Custom = custom
	}

	return rc
}

func prepareExecutorForCleanup(t *testing.T, tt executorTestCase) (*executor, *bytes.Buffer) {
	e, options, out := prepareExecutor(t, tt)

	e.Config = *options.Config
	e.Build = options.Build
	e.Trace = options.Trace
	e.BuildLogger = common.NewBuildLogger(e.Trace, e.Build.Log())

	return e, out
}

func prepareExecutor(t *testing.T, tt executorTestCase) (*executor, common.ExecutorPrepareOptions, *bytes.Buffer) {
	out := bytes.NewBuffer([]byte{})

	successfulBuild, err := common.GetSuccessfulBuild()
	require.NoError(t, err)

	successfulBuild.ID = jobID()

	trace := new(common.MockJobTrace)
	defer trace.AssertExpectations(t)

	trace.On("Write", mock.Anything).
		Run(func(args mock.Arguments) {
			_, err := io.Copy(out, bytes.NewReader(args.Get(0).([]byte)))
			require.NoError(t, err)
		}).
		Return(0, nil).
		Maybe()
	trace.On("IsStdout").
		Return(false).
		Maybe()

	options := common.ExecutorPrepareOptions{
		Build: &common.Build{
			JobResponse: successfulBuild,
			Runner:      &tt.config,
		},
		Config:  &tt.config,
		Context: context.Background(),
		Trace:   trace,
	}

	e := new(executor)

	return e, options, out
}

var currentJobID = 0

func jobID() int {
	i := currentJobID
	currentJobID++

	return i
}

func assertOutput(t *testing.T, tt executorTestCase, out *bytes.Buffer) {
	if tt.assertOutput == nil {
		return
	}

	tt.assertOutput(t, out.String())
}

func mockCommandFactory(t *testing.T, tt executorTestCase) func() {
	if tt.doNotMockCommandFactory {
		return func() {}
	}

	outputs := commandOutputs{
		stdout: nil,
		stderr: nil,
	}

	cmd := new(command.MockCommand)
	cmd.On("Run").
		Run(func(_ mock.Arguments) {
			if tt.commandStdoutContent != "" && outputs.stdout != nil {
				_, err := fmt.Fprintln(outputs.stdout, tt.commandStdoutContent)
				require.NoError(t, err, "Unexpected error on mocking command output to stdout")
			}

			if tt.commandStderrContent != "" && outputs.stderr != nil {
				_, err := fmt.Fprintln(outputs.stderr, tt.commandStderrContent)
				require.NoError(t, err, "Unexpected error on mocking command output to stderr")
			}
		}).
		Return(tt.commandErr)

	oldFactory := commandFactory
	commandFactory = func(ctx context.Context, executable string, args []string, options process.CommandOptions) command.Command {
		if tt.assertCommandFactory != nil {
			tt.assertCommandFactory(t, tt, ctx, executable, args, options)
		}

		outputs.stdout = options.Stdout
		outputs.stderr = options.Stderr

		return cmd
	}

	return func() {
		cmd.AssertExpectations(t)
		commandFactory = oldFactory
	}
}

func TestExecutor_Prepare(t *testing.T) {
	tests := map[string]executorTestCase{
		"AbstractExecutor.Prepare failure": {
			config:                  common.RunnerConfig{},
			doNotMockCommandFactory: true,
			expectedError:           "custom executor not configured",
		},
		"custom executor not set": {
			config:                  getRunnerConfig(nil),
			doNotMockCommandFactory: true,
			expectedError:           "custom executor not configured",
		},
		"custom executor set without RunExec": {
			config:                  getRunnerConfig(&common.CustomConfig{}),
			doNotMockCommandFactory: true,
			expectedError:           "custom executor is missing RunExec",
		},
		"custom executor set": {
			config: getRunnerConfig(&common.CustomConfig{
				RunExec: "bash",
			}),
			doNotMockCommandFactory: true,
			assertOutput: func(t *testing.T, output string) {
				assert.Contains(t, output, "Using Custom executor...")
			},
		},
		"custom executor set with ConfigExec with error": {
			config: getRunnerConfig(&common.CustomConfig{
				RunExec:    "bash",
				ConfigExec: "echo",
				ConfigArgs: []string{"test"},
			}),
			commandErr: errors.New("test-error"),
			assertCommandFactory: func(t *testing.T, tt executorTestCase, ctx context.Context, executable string, args []string, options process.CommandOptions) {
				assert.Equal(t, tt.config.Custom.ConfigExec, executable)
				assert.Equal(t, tt.config.Custom.ConfigArgs, args)
			},
			assertOutput: func(t *testing.T, output string) {
				assert.NotContains(t, output, "Using Custom executor...")
			},
			expectedError: "test-error",
		},
		"custom executor set with ConfigExec with invalid JSON": {
			config: getRunnerConfig(&common.CustomConfig{
				RunExec:    "bash",
				ConfigExec: "echo",
			}),
			commandStdoutContent: "abcd",
			commandErr:           nil,
			assertCommandFactory: func(t *testing.T, tt executorTestCase, ctx context.Context, executable string, args []string, options process.CommandOptions) {
				assert.Equal(t, tt.config.Custom.ConfigExec, executable)
			},
			assertOutput: func(t *testing.T, output string) {
				assert.NotContains(t, output, "Using Custom executor...")
			},
			expectedError: "error while parsing JSON output: invalid character 'a' looking for beginning of value",
		},
		"custom executor set with ConfigExec with empty JSON": {
			config: getRunnerConfig(&common.CustomConfig{
				RunExec:    "bash",
				ConfigExec: "echo",
			}),
			commandStdoutContent: "",
			commandErr:           nil,
			assertCommandFactory: func(t *testing.T, tt executorTestCase, ctx context.Context, executable string, args []string, options process.CommandOptions) {
				assert.Equal(t, tt.config.Custom.ConfigExec, executable)
			},
			assertOutput: func(t *testing.T, output string) {
				assert.Contains(t, output, "Using Custom executor...")
			},
			assertBuild: func(t *testing.T, b *common.Build) {
				assert.Equal(t, "/builds/project-0", b.BuildDir)
				assert.Equal(t, "/cache/project-0", b.CacheDir)
			},
		},
		"custom executor set with ConfigExec with undefined builds_dir": {
			config: getRunnerConfig(&common.CustomConfig{
				RunExec:    "bash",
				ConfigExec: "echo",
			}),
			commandStdoutContent: `{"builds_dir":""}`,
			commandErr:           nil,
			assertCommandFactory: func(t *testing.T, tt executorTestCase, ctx context.Context, executable string, args []string, options process.CommandOptions) {
				assert.Equal(t, tt.config.Custom.ConfigExec, executable)
			},
			assertOutput: func(t *testing.T, output string) {
				assert.Contains(t, output, "Using Custom executor...")
			},
			expectedError: "the builds_dir is not configured",
		},
		"custom executor set with ConfigExec and driver info missing name": {
			config: getRunnerConfig(&common.CustomConfig{
				RunExec:    "bash",
				ConfigExec: "echo",
			}),
			commandStdoutContent: `{
				"driver": {
					"version": "v0.0.1"
				}
			}`,
			commandErr: nil,
			assertCommandFactory: func(t *testing.T, tt executorTestCase, ctx context.Context, executable string, args []string, options process.CommandOptions) {
				assert.Equal(t, tt.config.Custom.ConfigExec, executable)
			},
			assertOutput: func(t *testing.T, output string) {
				assert.Contains(t, output, "Using Custom executor...")
			},
		},
		"custom executor set with ConfigExec and driver info missing version": {
			config: getRunnerConfig(&common.CustomConfig{
				RunExec:    "bash",
				ConfigExec: "echo",
			}),
			commandStdoutContent: `{
				"driver": {
					"name": "test driver"
				}
			}`,
			commandErr: nil,
			assertCommandFactory: func(t *testing.T, tt executorTestCase, ctx context.Context, executable string, args []string, options process.CommandOptions) {
				assert.Equal(t, tt.config.Custom.ConfigExec, executable)
			},
			assertOutput: func(t *testing.T, output string) {
				assert.Contains(t, output, "Using Custom executor with driver test driver...")
			},
		},
		"custom executor set with ConfigExec": {
			config: getRunnerConfig(&common.CustomConfig{
				RunExec:    "bash",
				ConfigExec: "echo",
			}),
			commandStdoutContent: `{
				"hostname": "custom-hostname",
				"builds_dir": "/some/build/directory",
				"cache_dir": "/some/cache/directory",
				"builds_dir_is_shared":true,
				"driver": {
					"name": "test driver",
					"version": "v0.0.1"
				}
			}`,
			commandErr: nil,
			assertCommandFactory: func(t *testing.T, tt executorTestCase, ctx context.Context, executable string, args []string, options process.CommandOptions) {
				assert.Equal(t, tt.config.Custom.ConfigExec, executable)
			},
			assertOutput: func(t *testing.T, output string) {
				assert.Contains(t, output, "Using Custom executor with driver test driver v0.0.1...")
			},
			assertBuild: func(t *testing.T, b *common.Build) {
				assert.Equal(t, "custom-hostname", b.Hostname)
				assert.Equal(t, "/some/build/directory/RuNnErTo/0/project-0", b.BuildDir)
				assert.Equal(t, "/some/cache/directory/project-0", b.CacheDir)
			},
		},
		"custom executor set with PrepareExec": {
			config: getRunnerConfig(&common.CustomConfig{
				RunExec:     "bash",
				PrepareExec: "echo",
				PrepareArgs: []string{"test"},
			}),
			assertCommandFactory: func(t *testing.T, tt executorTestCase, ctx context.Context, executable string, args []string, options process.CommandOptions) {
				assert.Equal(t, tt.config.Custom.PrepareExec, executable)
				assert.Equal(t, tt.config.Custom.PrepareArgs, args)
			},
			assertOutput: func(t *testing.T, output string) {
				assert.Contains(t, output, "Using Custom executor...")
			},
		},
		"custom executor set with PrepareExec with error": {
			config: getRunnerConfig(&common.CustomConfig{
				RunExec:     "bash",
				PrepareExec: "echo",
				PrepareArgs: []string{"test"},
			}),
			commandErr: errors.New("test-error"),
			assertCommandFactory: func(t *testing.T, tt executorTestCase, ctx context.Context, executable string, args []string, options process.CommandOptions) {
				assert.Equal(t, tt.config.Custom.PrepareExec, executable)
				assert.Equal(t, tt.config.Custom.PrepareArgs, args)
			},
			assertOutput: func(t *testing.T, output string) {
				assert.Contains(t, output, "Using Custom executor...")
			},
			expectedError: "test-error",
		},
	}

	for testName, tt := range tests {
		t.Run(testName, func(t *testing.T) {
			defer mockCommandFactory(t, tt)()

			e, options, out := prepareExecutor(t, tt)
			err := e.Prepare(options)

			assertOutput(t, tt, out)

			if tt.assertBuild != nil {
				tt.assertBuild(t, e.Build)
			}

			if tt.expectedError == "" {
				assert.NoError(t, err)

				return
			}

			assert.EqualError(t, err, tt.expectedError)
		})
	}
}

func TestExecutor_Cleanup(t *testing.T) {
	tests := map[string]executorTestCase{
		"custom executor not set": {
			config: getRunnerConfig(nil),
			assertOutput: func(t *testing.T, output string) {
				assert.Contains(t, output, "custom executor not configured")
			},
			doNotMockCommandFactory: true,
		},
		"custom executor set without RunExec": {
			config: getRunnerConfig(&common.CustomConfig{}),
			assertOutput: func(t *testing.T, output string) {
				assert.Contains(t, output, "custom executor is missing RunExec")
			},
			doNotMockCommandFactory: true,
		},
		"custom executor set": {
			config: getRunnerConfig(&common.CustomConfig{
				RunExec: "bash",
			}),
			doNotMockCommandFactory: true,
		},
		"custom executor set with CleanupExec": {
			config: getRunnerConfig(&common.CustomConfig{
				RunExec:     "bash",
				CleanupExec: "echo",
				CleanupArgs: []string{"test"},
			}),
			assertCommandFactory: func(t *testing.T, tt executorTestCase, ctx context.Context, executable string, args []string, options process.CommandOptions) {
				assert.Equal(t, tt.config.Custom.CleanupExec, executable)
				assert.Equal(t, tt.config.Custom.CleanupArgs, args)
			},
			assertOutput: func(t *testing.T, output string) {
				assert.NotContains(t, output, "WARNING: Cleanup script failed:")
			},
		},
		"custom executor set with CleanupExec with error": {
			config: getRunnerConfig(&common.CustomConfig{
				RunExec:     "bash",
				CleanupExec: "unknown",
			}),
			commandStdoutContent: "some output message in commands output",
			commandStderrContent: "some error message in commands output",
			commandErr:           errors.New("test-error"),
			assertCommandFactory: func(t *testing.T, tt executorTestCase, ctx context.Context, executable string, args []string, options process.CommandOptions) {
				assert.Equal(t, tt.config.Custom.CleanupExec, executable)
			},
			assertOutput: func(t *testing.T, output string) {
				assert.Contains(t, output, "WARNING: Cleanup script failed: test-error")
			},
		},
	}

	for testName, tt := range tests {
		t.Run(testName, func(t *testing.T) {
			defer mockCommandFactory(t, tt)()

			e, out := prepareExecutorForCleanup(t, tt)
			e.Cleanup()

			assertOutput(t, tt, out)
		})
	}
}

func TestExecutor_Run(t *testing.T) {
	tests := map[string]executorTestCase{
		"Run fails on tempdir operations": {
			config: getRunnerConfig(&common.CustomConfig{
				RunExec: "bash",
			}),
			doNotMockCommandFactory: true,
			adjustExecutor: func(t *testing.T, e *executor) {
				curDir, err := os.Getwd()
				require.NoError(t, err)
				e.tempDir = filepath.Join(curDir, "unknown")
			},
			expectedError: func() string {
				if runtime.GOOS == "windows" {
					return "The system cannot find the file specified"
				}

				return "no such file or directory"
			}(),
		},
		"Run executes job": {
			config: getRunnerConfig(&common.CustomConfig{
				RunExec: "bash",
			}),
			assertCommandFactory: func(t *testing.T, tt executorTestCase, ctx context.Context, executable string, args []string, options process.CommandOptions) {
				assert.Equal(t, tt.config.Custom.RunExec, executable)
			},
		},
		"Run executes job with error": {
			config: getRunnerConfig(&common.CustomConfig{
				RunExec:     "bash",
				CleanupExec: "unknown",
			}),
			commandErr: errors.New("test-error"),
			assertCommandFactory: func(t *testing.T, tt executorTestCase, ctx context.Context, executable string, args []string, options process.CommandOptions) {
				assert.Equal(t, tt.config.Custom.RunExec, executable)
			},
			expectedError: "test-error",
		},
	}

	for testName, tt := range tests {
		t.Run(testName, func(t *testing.T) {
			defer mockCommandFactory(t, tt)()

			e, options, out := prepareExecutor(t, tt)

			err := e.Prepare(options)
			require.NoError(t, err)

			if tt.adjustExecutor != nil {
				tt.adjustExecutor(t, e)
			}

			err = e.Run(common.ExecutorCommand{
				Context: context.Background(),
			})

			assertOutput(t, tt, out)

			if tt.expectedError == "" {
				assert.NoError(t, err)

				return
			}

			require.Error(t, err)
			assert.Contains(t, err.Error(), tt.expectedError)
		})
	}
}

func TestExecutor_ServicesEnv(t *testing.T) {
	runnerConfig := getRunnerConfig(&common.CustomConfig{
		RunExec:     "bash",
		PrepareExec: "echo",
		CleanupExec: "bash",
	})

<<<<<<< HEAD
	adjustExecutorServices := func(services common.Services) func(t *testing.T, e *executor) {
		return func(t *testing.T, e *executor) {
			e.Build.Services = services
		}
	}

	assertEnvValue := func(expectedServices string) func(t *testing.T, tt executorTestCase, ctx context.Context, executable string, args []string, options command.CreateOptions) {
		return func(t *testing.T, tt executorTestCase, ctx context.Context, executable string, args []string, options command.CreateOptions) {
=======
	assertCommandFactory := func(expectedImageName string) func(t *testing.T, tt executorTestCase, ctx context.Context, executable string, args []string, options process.CommandOptions) {
		return func(t *testing.T, tt executorTestCase, ctx context.Context, executable string, args []string, options process.CommandOptions) {
>>>>>>> 3f29d6a5
			for _, env := range options.Env {
				pair := strings.Split(env, "=")
				if pair[0] == "CI_JOB_SERVICES" {
					assert.Equal(t, expectedServices, pair[1])
					break
				}
			}
		}
	}

	assertNoEnv := func() func(t *testing.T, tt executorTestCase, ctx context.Context, executable string, args []string, options command.CreateOptions) {
		return func(t *testing.T, tt executorTestCase, ctx context.Context, executable string, args []string, options command.CreateOptions) {
			servicesEnvExists := false

			for _, env := range options.Env {
				pair := strings.Split(env, "=")
				if pair[0] == "CI_JOB_SERVICES" {
					servicesEnvExists = true
					break
				}
			}

			assert.Equal(t, false, servicesEnvExists)
		}
	}

	tests := map[string]executorTestCase{
		"returns only name when service name is the only definition": {
			config: runnerConfig,
			adjustExecutor: adjustExecutorServices(common.Services{
				{
					Name: "ruby:latest",
				},
			}),
			assertCommandFactory: assertEnvValue(
				"[{\"name\":\"ruby:latest\"," +
					"\"alias\":\"\"," +
					"\"entrypoint\":null," +
					"\"command\":null}]",
			),
		},
		"returns full service definition": {
			config: runnerConfig,
			adjustExecutor: adjustExecutorServices(common.Services{
				{
					Name:       "ruby:latest",
					Alias:      "henk-ruby",
					Entrypoint: []string{"path", "to", "entrypoint"},
					Command:    []string{"path", "to", "command"},
				},
			}),
			assertCommandFactory: assertEnvValue(
				"[{\"name\":\"ruby:latest\"," +
					"\"alias\":\"henk-ruby\"," +
					"\"entrypoint\":[\"path\",\"to\",\"entrypoint\"]," +
					"\"command\":[\"path\",\"to\",\"command\"]}]",
			),
		},
		"returns both simple and full service definitions": {
			config: runnerConfig,
			adjustExecutor: adjustExecutorServices(common.Services{
				{
					Name:       "python:latest",
					Alias:      "henk-python",
					Entrypoint: []string{"entrypoint.sh"},
					Command:    []string{"command --test"},
				},
				{
					Name: "python:alpine",
				},
			}),
			assertCommandFactory: assertEnvValue(
				"[{\"name\":\"python:latest\"," +
					"\"alias\":\"henk-python\"," +
					"\"entrypoint\":[\"entrypoint.sh\"]," +
					"\"command\":[\"command --test\"]}," +
					"{\"name\":\"python:alpine\"," +
					"\"alias\":\"\"," +
					"\"entrypoint\":null," +
					"\"command\":null}]",
			),
		},
		"does not create env CI_JOB_SERVICES": {
			config:               runnerConfig,
			adjustExecutor:       adjustExecutorServices(common.Services{}),
			assertCommandFactory: assertNoEnv(),
		},
	}

	for tn, tt := range tests {
		t.Run(tn, func(t *testing.T) {
			defer mockCommandFactory(t, tt)()

			e, options, _ := prepareExecutor(t, tt)
			e.Config = *options.Config
			e.Build = options.Build
			e.Trace = options.Trace
			e.BuildLogger = common.NewBuildLogger(e.Trace, e.Build.Log())
			if tt.adjustExecutor != nil {
				tt.adjustExecutor(t, e)
			}

			err := e.Prepare(options)
			assert.NoError(t, err)

			err = e.Run(common.ExecutorCommand{
				Context: context.Background(),
			})
			assert.NoError(t, err)

			e.Cleanup()
		})
	}
}<|MERGE_RESOLUTION|>--- conflicted
+++ resolved
@@ -519,7 +519,6 @@
 		CleanupExec: "bash",
 	})
 
-<<<<<<< HEAD
 	adjustExecutorServices := func(services common.Services) func(t *testing.T, e *executor) {
 		return func(t *testing.T, e *executor) {
 			e.Build.Services = services
@@ -528,10 +527,6 @@
 
 	assertEnvValue := func(expectedServices string) func(t *testing.T, tt executorTestCase, ctx context.Context, executable string, args []string, options command.CreateOptions) {
 		return func(t *testing.T, tt executorTestCase, ctx context.Context, executable string, args []string, options command.CreateOptions) {
-=======
-	assertCommandFactory := func(expectedImageName string) func(t *testing.T, tt executorTestCase, ctx context.Context, executable string, args []string, options process.CommandOptions) {
-		return func(t *testing.T, tt executorTestCase, ctx context.Context, executable string, args []string, options process.CommandOptions) {
->>>>>>> 3f29d6a5
 			for _, env := range options.Env {
 				pair := strings.Split(env, "=")
 				if pair[0] == "CI_JOB_SERVICES" {
