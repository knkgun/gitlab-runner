--- conflicted
+++ resolved
@@ -88,30 +88,12 @@
 			logrus.Infof("Adding '%s' to archive", filter)
 		}
 
-<<<<<<< HEAD
 		if err := archive.AddIf(&thargo.FileSystemTarget{
 			Path:    c.wd,
 			Pattern: filter,
 		}, includePredicate); err != nil {
 			logrus.Warnf("Failed to add '%s' to archive: %s", filter, err)
 		}
-=======
-func (c *ArchiveCommand) listFiles() {
-	if len(c.files) == 0 {
-		logrus.Infoln("No files to archive.")
-		return
-	}
-
-	for _, file := range c.sortedFiles() {
-		println(string(file))
-	}
-}
-
-func (c *ArchiveCommand) archive() {
-	if len(c.files) == 0 {
-		logrus.Infoln("No files to archive.")
-		return
->>>>>>> f1300da5
 	}
 
 	if c.Untracked {
@@ -130,22 +112,9 @@
 	if err != nil && !os.IsNotExist(err) {
 		logrus.Fatalln("Failed to verify archive:", c.Output, err)
 	}
-<<<<<<< HEAD
 	if ai != nil && !c.isChanged(ai.ModTime()) {
 		logrus.Infoln("Archive is up to date!")
 		return
-=======
-
-	cmd := exec.Command("tar", flags, "-T", "-", "--no-recursion", "-f", tempFile.Name())
-	cmd.Env = os.Environ()
-	cmd.Stdin = &files
-	cmd.Stdout = os.Stdout
-	cmd.Stderr = os.Stderr
-	logrus.Debugln("Executing command:", strings.Join(cmd.Args, " "))
-	err = cmd.Run()
-	if err != nil {
-		logrus.Fatalln("Failed to create archive:", err)
->>>>>>> f1300da5
 	}
 
 	err = os.Rename(tempFile.Name(), c.Output)
@@ -180,19 +149,12 @@
 		return
 	}
 
-<<<<<<< HEAD
 	c.archive()
 
 	if !c.Silent {
 		for file := range c.files {
 			logrus.Println(" - ", file)
 		}
-=======
-	if c.List {
-		c.listFiles()
-	} else {
-		c.archive()
->>>>>>> f1300da5
 	}
 }
 
